--- conflicted
+++ resolved
@@ -4,10 +4,7 @@
 License: 3-clause BSD
 
 Copyright (c) 2014 Berker Peksag
-<<<<<<< HEAD
-=======
 Copyright (c) 2015 Patrick Maupin
->>>>>>> 4ca2157b
 """
 
 import ast
@@ -251,8 +248,6 @@
             -2 ** -3 ** -4
         """
         self.assertAstEqual(source)
-<<<<<<< HEAD
-=======
         source = """
             -((-1) ** other._sign)
             (-1) ** self._sign
@@ -319,7 +314,6 @@
         """
         self.assertAstEqualIfAtLeastVersion(source, (2, 7))
 
->>>>>>> 4ca2157b
 
 if __name__ == '__main__':
     unittest.main()