--- conflicted
+++ resolved
@@ -198,8 +198,6 @@
         self.assertAstEqual(source)
         source = "[(yield)]"
         self.assertAstEqual(source)
-<<<<<<< HEAD
-=======
         source = "if (yield): pass"
         self.assertAstEqual(source)
         source = "if (yield from foo): pass"
@@ -208,7 +206,6 @@
         self.assertAstEqualIfAtLeastVersion(source, (3, 3))
         source = "yield from sam()"
         self.assertAstSourceEqualIfAtLeastVersion(source, (3, 3))
->>>>>>> 45e5c871
 
     def test_with(self):
         source = """
@@ -266,10 +263,6 @@
         """
         self.assertAstEqual(source)
 
-<<<<<<< HEAD
-
-=======
->>>>>>> 45e5c871
     def test_comprehension(self):
         source = """
             ((x,y) for x,y in zip(a,b))
@@ -280,12 +273,8 @@
         """
         self.assertAstEqual(source)
         source = """
-<<<<<<< HEAD
-            ra = np.fromiter(((i * 3, i * 2) for i in range(10)), n, dtype='i8,f8')
-=======
             ra = np.fromiter(((i * 3, i * 2) for i in range(10)),
                                 n, dtype='i8,f8')
->>>>>>> 45e5c871
         """
         self.assertAstEqual(source)
 
